"""
This module is core of Azad library.
"""

# Standard libraries
from copy import deepcopy
import json
import random
import hashlib
import os
import sys
from pathlib import Path
import importlib.util
import typing
import time
import atexit
import gc
import logging
import logging.handlers
import warnings

logger = logging.getLogger(__name__)

# Azad libraries
from .constants import (
    SupportedConfigVersion,
    DefaultFloatPrecision, DefaultIOPath,
    DefaultInputSyntax, DefaultOutputSyntax,
    DefaultTimeLimit, DefaultMemoryLimit,  # Limits
    DefaultLoggingFilePath, DefaultLogFileMaxSize, DefaultLogFileBackups,
    IODataTypesInfo, DefaultTypeStrings, MaxParameterDimensionAllowed,  # IO data types
    SolutionCategory, SourceFileLanguage, SourceFileType,  # Source file related
    ExitCodeSuccess, ExitCodeTLE, ExitCodeMLE,  # Exit codes
    ExitCodeFailedInAVPhase, ExitCodeFailedInBPPhase, ExitCodeFailedInLoopPhase,
    ExitCodeFailedToReturnData,
)
from .errors import (
    AzadError, FailedDataValidation, FailedDataGeneration,
    NotSupportedExtension, WrongSolutionFileCategory,
    VersionError, AzadTLE
)
from .externalmodule import (
    getExtension, getSourceFileLanguage, prepareExecFunc,
)
from .process import (
    AzadProcessGenerator, AzadProcessSolution, AzadProcessValidator,
)
from .iodata import (
    cleanIOFilePath, PGizeData,
    checkDataType, checkDataCompatibility,
    compareAnswers
)
from .syntax import (
    variableNamePattern,
    cleanGenscript, generatorNamePattern,
    inputFilePattern, outputFilePattern,
)
from .misc import (longEndSkip, validateVerdict)
from .filesystem import TempFileSystem


class AzadCore:
    """
    Azad library's core object generated from config.json
    """

    def __init__(self, configFilename: typing.Union[str, Path],
                 resetRootLoggerConfig: bool = True):

        # Get configuration JSON
        if not isinstance(configFilename, (str, Path)):
            raise TypeError
        elif isinstance(configFilename, str):
            configFilename = Path(configFilename)
        with open(configFilename, "r") as configFile:
            parsedConfig: dict = json.load(configFile)
        self.configDirectory = configFilename.parent

        # Log directory
        if "log" in parsedConfig:
            mainLogFilePath = self.configDirectory / parsedConfig["log"]
        else:
            mainLogFilePath = self.configDirectory / "azadlib.log"

        # Basic logger settings; Adding new handler into root logger.
        mainLogFilePath = self.configDirectory / (
            parsedConfig["log"] if "log" in parsedConfig
            else DefaultLoggingFilePath)
        with open(mainLogFilePath, "a") as mainLogFile:
            mainLogFile.write("\n" + "=" * 240 + "\n\n")
        rootLogger = logging.getLogger()
        if resetRootLoggerConfig:
            for oldHandler in rootLogger.handlers[::]:
                rootLogger.removeHandler(oldHandler)
        mainFileHandler = logging.handlers.RotatingFileHandler(
            filename=mainLogFilePath,
            maxBytes=DefaultLogFileMaxSize,
            backupCount=DefaultLogFileBackups)
        mainStreamHandler = logging.StreamHandler(sys.stdout)
        basefmt = "[%%(asctime)s][%%(levelname)-7s][%%(name)s][L%%(lineno)s] %%(message).%ds"
        datefmt = "%Y/%m/%d %H:%M:%S"
        mFHFormatter = logging.Formatter(basefmt % (5000,), datefmt)
        mSHFormatter = logging.Formatter(basefmt % (120,), datefmt)
        mainFileHandler.setFormatter(mFHFormatter)
        mainFileHandler.setLevel(logging.DEBUG)
        mainStreamHandler.setFormatter(mSHFormatter)
        mainStreamHandler.setLevel(logging.INFO)
        rootLogger.addHandler(mainFileHandler)
        rootLogger.addHandler(mainStreamHandler)
        rootLogger.setLevel(logging.NOTSET)

        self.logger = logger
        self.logger.info("Current directory is %s", os.getcwd())
        self.logger.info("Target directory is %s", self.configDirectory)
        self.logger.debug("Analyzing configuration file..")

        # Version
        self.version = parsedConfig["version"]["config"]
        if not isinstance(self.version, (int, float)):
            raise TypeError(
                "Invalid type %s given for config version" % (type(self.version),))
        elif self.version < SupportedConfigVersion:
            raise VersionError("You are using older config version. "
                               "Please upgrade config file to %g" % (SupportedConfigVersion,))
        elif self.version > SupportedConfigVersion:
            warnings.warn("You are using future config version(%g vs %g)" %
                          (self.version, SupportedConfigVersion))
        self.logger.info("This config file is v%g", self.version)

        # Problem name and author
        self.logger.debug("Validating name, author and problem version..")
        self.problemName = parsedConfig["name"] if "name" in parsedConfig else None
        self.author = parsedConfig["author"] if "author" in parsedConfig else None
        self.problemVersion = parsedConfig["version"]["problem"] if "problem" in parsedConfig["version"] else 0.0
        self.logger.info("You opened '%s' v%g made by %s.",
                         self.problemName, self.problemVersion, self.author)

        # Limits (Memory limit is currently unused)
        self.logger.debug("Validating limits and real number precision..")
        self.limits = {
            "time": float(parsedConfig["limits"]["time"]),
            "memory": float(parsedConfig["limits"]["memory"])}
        if self.limits["memory"] < 256:
            warnings.warn(
                "Too low memory limit %gMB detected. MemoryError may be raised from some module imports." %
                (self.limits["memory"],))
        elif self.limits["memory"] > 1024:
            warnings.warn("Very large memory limit %gMB detected."
                          % (self.limits["memory"],))

        # Floating point precision
        self.floatPrecision = float(parsedConfig["precision"]) \
            if "precision" in parsedConfig else DefaultFloatPrecision
        if self.floatPrecision <= 0:
            raise ValueError("Non positive float precision")

        # Parameters
        self.logger.debug("Validating parameters..")
        self.parameters = {}  # {name: {order, typestr, dimension}}
        addedParameters = 0
        for obj in parsedConfig["parameters"]:
            varName, varType, dimension = \
                obj["name"], obj["type"], int(obj["dimension"])
            if not variableNamePattern.fullmatch(varName):
                raise SyntaxError(
                    "Parameter name %s failed syntax" % (varName,))
            elif varName in self.parameters:
                raise ValueError(
                    "Parameter name %s occurred multiple times" % (varName,))
            elif varType not in IODataTypesInfo:
                raise ValueError("Parameter %s's type is invalid type '%s'" %
                                 (varName, varType))
            elif not (0 <= dimension <= MaxParameterDimensionAllowed):
                raise ValueError("Invalid dimension %d for parameter %s given" %
                                 (dimension, varName))
            self.parameters[varName] = {
                "order": addedParameters, "type": varType, "dimension": dimension}
            addedParameters += 1
        self.parameterNamesSorted = [name for name in self.parameters]
        self.parameterNamesSorted.sort(
            key=lambda x: self.parameters[x]["order"])

        # Return value
        self.logger.debug("Validating return value..")
        returnVarType = parsedConfig["return"]["type"]
        if returnVarType not in IODataTypesInfo:
            raise ValueError(
                "Return value type '%s' is invalid" % (returnVarType,))
        returnDimension = int(parsedConfig["return"]["dimension"])
        self.returnValueInfo = {"type": returnVarType,
                                "dimension": returnDimension}

        # I/O files
        self.logger.debug("Validating I/O file path..")
        try:
            self.IOPath: Path = self.configDirectory / \
                parsedConfig["iofiles"]["path"]
            self.inputFilePathSyntax: str = parsedConfig["iofiles"]["inputsyntax"]
            self.outputFilePathSyntax: str = parsedConfig["iofiles"]["outputsyntax"]
        except NameError as err:
            self.IOPath: Path = self.configDirectory / DefaultIOPath
            self.inputFilePathSyntax: str = DefaultInputSyntax
            self.outputFilePathSyntax: str = DefaultOutputSyntax
        if not self.IOPath.exists():
            os.mkdir(self.IOPath)
        elif tuple(self.IOPath.iterdir()):
            warnings.warn(
                "Given IOPath '%s' is not empty directory" % (self.IOPath,))
        elif not inputFilePattern.fullmatch(self.inputFilePathSyntax):
            raise SyntaxError(
                "Input file syntax '%s' doesn't match syntax" %
                (self.inputFilePathSyntax))
        elif not outputFilePattern.fullmatch(self.outputFilePathSyntax):
            raise SyntaxError(
                "Output file syntax '%s' doesn't match syntax" %
                (self.outputFilePathSyntax,))

        # Pick category from word ac/wa/tle/mle/fail
        def pickCategory(word: str) -> SolutionCategory:
            for category in SolutionCategory:
                if category.value == word:
                    return category
            else:
                raise ValueError("No matching category for word %s" % (word,))

        # Solution files
        self.logger.debug("Validating solution files..")
        self.solutions = {}
        for key in parsedConfig["solutions"]:
            thisCategories = tuple(
                pickCategory(word.upper()) for word in sorted(set(key.split("/"))))
            if thisCategories not in self.solutions:
                self.solutions[thisCategories] = []
            for value in parsedConfig["solutions"][key]:
                thisPath: Path = self.configDirectory / value
                self.solutions[thisCategories].append(thisPath)
                if not thisPath.is_file():
                    raise FileNotFoundError(
                        "Solution '%s'(%s) is not a file" %
                        (thisPath, ",".join(c.value.upper() for c in thisCategories)))
        if (SolutionCategory.AC,) not in self.solutions:
            warnings.warn("There is no AC-only solution.")

        # Generators
        self.logger.debug("Validating generator files..")
        self.generators = parsedConfig["generators"]
        if not isinstance(self.generators, dict):
            raise TypeError("Invalid generators type %s given in config." % (
                type(self.generators),))
        for generatorName in self.generators:
            if not generatorNamePattern.fullmatch(generatorName):
                raise SyntaxError(
                    "Generator name '%s' doesn't match pattern" % (generatorName,))
            genFile = self.configDirectory / self.generators[generatorName]
            if not genFile.exists() or not genFile.is_file():
                raise FileNotFoundError(
                    "Generator file '%s' not found" % (genFile,))
            else:
                self.generators[generatorName] = genFile

        # Generator script (genscript)
        self.logger.debug("Validating generator script(genscript)..")
        if not isinstance(parsedConfig["genscript"], (list, tuple)):
            raise TypeError("Invalid genscript type %s given in config." %
                            (type(parsedConfig["genscript"]),))
        self.genScripts = cleanGenscript(
            parsedConfig["genscript"], self.generators.keys())
        if not self.genScripts:
            warnings.warn("There is no genscript.")

        # Validator
        self.logger.debug("Validating validator file..")
        self.validator = parsedConfig["validator"].strip()
        if not self.validator:
            warnings.warn("There is no validator.")
        elif not Path(self.validator).exists():
            raise FileNotFoundError(
                "Validator file '%s' not found" % (self.validator,))

        # Inner attributes and flags
        self.producedAnswers = []
        self.inputDatas = []

        # Reserve termination
        atexit.register(self.terminate)

        # File system
        self.tempFileSystem = TempFileSystem(self.configDirectory)

    def terminate(self):
        """
        Terminate.
        """
        self.logger.info("Terminating Azad core..")
        del self.producedAnswers
        del self.inputDatas

    def executeValidator(
            self, sourceFilePath: typing.Union[str, Path], data=None):
        """
        Execute sourcefile as validator by given file name.
        Validate input file.
        """
        # Generate data, if not available
        if data is None:
            if not self.inputDatas:
                self.inputDatas = self.generateInput(validate=False)
            data = self.inputDatas

        # Run multiprocessing
        startTime = time.perf_counter()
        tempInputFiles = [
            self.tempFileSystem.newTempFile(
                [data[i][varName] for varName in self.parameterNamesSorted],
                isJson=True
            ) for i in range(len(data))
        ]
        processes = [
            AzadProcessValidator(
                sourceFilePath,
                tempInputFiles[i],
                timelimit=5.0, memlimit=256,
            ) for i in range(len(data))
        ]
        for i in range(len(data)):
            self.logger.debug("Validation process #%d started..", i + 1)
            processes[i].start()
        for i in range(len(data)):
            self.logger.info("Waiting validation process #%d..", i + 1)
            processes[i].join()
            self.tempFileSystem.pop(tempInputFiles[i])

        # Analyze results
        for i in range(len(data)):
            self.logger.debug("Analyzing validation process #%d..", i + 1)
            if processes[i].exitcode == ExitCodeSuccess:
                self.logger.debug("Ok, validation passed.")
            elif processes[i].exitcode == ExitCodeTLE:
                raise FailedDataValidation(
                    "Validation process #%d got TLE", i + 1)
            elif processes[i].exitcode == ExitCodeMLE:
                raise FailedDataValidation(
                    "Validation process #%d got MLE", i + 1)
            else:
                self.logger.error(
                    "Validation process #%d failed with exit code %d:\n%s",
                    i + 1, processes[i].exitcode, processes[i].raisedTraceback)
                raise FailedDataValidation
            processes[i].close()
            gc.collect()

        # Check performance
        endTime = time.perf_counter()
        self.logger.info(
            "Validated all data in %g seconds.", endTime - startTime)

    def generateInput(self, validate: bool = True) -> list:
        """
        Generate all input data and return.
        """
        if not self.genScripts:
            raise ValueError("There is no genscript")
        self.logger.info("Generating input data..")
        startTime = time.perf_counter()

        # Execute genscripts with multiprocessing.
        # Suppose all genscript lines are validated before.
        tempOutFilePaths: typing.List[Path] = []
        processes: typing.List[AzadProcessGenerator] = []
        for i in range(len(self.genScripts)):
            tempOutFilePaths.append(self.tempFileSystem.newTempFile())
            genscript = self.genScripts[i]
            elements = genscript.split(" ")
            genFilePath = self.generators[elements[0]]
            args = elements[1:]
            self.logger.debug(
                "Starting generation process #%d, genscript = '%s'..",
                i + 1, genscript)
            processes.append(AzadProcessGenerator(
                genFilePath, args, self.parameters,
                outFilePath=tempOutFilePaths[i],
                timelimit=10.0, memlimit=1024))
            processes[-1].start()
        for i in range(len(self.genScripts)):
            self.logger.info("Waiting generation process #%d..", i + 1)
            processes[i].join()
            self.tempFileSystem.pop(tempOutFilePaths[i])

        # Analyze results
        result = []
        for i in range(len(self.genScripts)):
            self.logger.debug("Analyzing generation process #%d..", i + 1)
            if processes[i].exitcode == ExitCodeSuccess:
                result.append(processes[i].returnedValue)
            elif processes[i].exitcode == ExitCodeFailedInAVPhase:
                self.logger.error(
                    "Generation process #%d generated wrong data:\n%s",
                    i + 1, processes[i].raisedTraceback)
                raise FailedDataGeneration
            elif processes[i].exitcode == ExitCodeTLE:
                raise FailedDataGeneration(
                    "Generation process #%d got TLE", i + 1)
            elif processes[i].exitcode == ExitCodeMLE:
                raise FailedDataGeneration(
                    "Generation process #%d got MLE", i + 1)
            else:
                self.logger.error(
<<<<<<< HEAD
                    "Generation process #%d failed with unknown reason (Exit code %d):\n%s" %
                    (i + 1, processes[i].exitcode, processes[i].raisedTraceback), maxlen = 5000)
=======
                    "Generation process #%d failed with unknown reason (Exit code %d):\n%s",
                    i + 1, processes[i].exitcode, processes[i].capsuleException)
>>>>>>> 960d9854
                raise FailedDataGeneration
            processes[i].close()
            gc.collect()

        # Check performance
        endTime = time.perf_counter()
        self.logger.info(
            "Generated all data in %g seconds.", endTime - startTime)

        # If there is an validator then validate it
        if self.validator and validate:
            self.executeValidator(self.validator, result)
        return result

    def executeSolution(self, sourceFilePath: typing.Union[str, Path],
                        intendedCategories: typing.List[SolutionCategory]
                        = (SolutionCategory.AC,),
                        mainAC: bool = False) -> list:
        """
        Execute sourcefile as solution by given file name.
        Validate result and category, and return produced answers.
        If `mainAC` is True, then doesn't check answers and just return.
        """

        # Validate parameters
        if isinstance(intendedCategories, SolutionCategory):
            intendedCategories = (intendedCategories,)
        elif not isinstance(intendedCategories, (list, tuple)):
            raise TypeError("Invalid type %s given for category" %
                            (type(intendedCategories),))
        if intendedCategories != (SolutionCategory.AC,) and mainAC:
            raise ValueError("Category is %s but mainAC is True" %
                             (",".join(c.value.upper() for c in intendedCategories)))
        if sourceFilePath not in self.solutions[intendedCategories]:
            warnings.warn(
                "You are trying to execute non-registered solution file '%s' (%s)" %
                (sourceFilePath, ",".join(c.value.upper() for c in intendedCategories)))

        # Generate data. If input data is empty, then generation is forced.
        if not self.inputDatas:
            self.inputDatas = self.generateInput(validate=True)

        # Do multiprocessing
        self.logger.info("Analyzing solution '%s'..", sourceFilePath)
        startTime = time.perf_counter()
        verdicts = []
        producedAnswers = []
        tempFiles = [self.tempFileSystem.newTempFile(
            [self.inputDatas[i][varName]
                for varName in self.parameterNamesSorted],
            isJson=True
        ) for i in range(len(self.inputDatas))]
        processes = [AzadProcessSolution(
            sourceFilePath, tempFiles[i], self.returnValueInfo,
            timelimit=self.limits["time"], memlimit=self.limits["memory"]
        ) for i in range(len(self.inputDatas))]
        for i in range(len(self.inputDatas)):
            self.logger.debug("Starting solution process #%d..", i + 1)
            processes[i].start()
        for i in range(len(self.inputDatas)):
            self.logger.info("Waiting solution process #%d..", i + 1)
            processes[i].join()
            self.tempFileSystem.pop(tempFiles[i])
        for i in range(len(self.inputDatas)):
            self.logger.debug("Analyzing solution process #%d..", i + 1)
            if processes[i].exitcode == ExitCodeSuccess:
                # I will implement customized checker,
                # this is why I separated answer checking from multiprocessing.
                thisAnswer = processes[i].returnedValue
                producedAnswers.append(thisAnswer)
                if mainAC or compareAnswers(
                        self.producedAnswers[i], thisAnswer,
                        floatPrecision=self.floatPrecision):
                    verdicts.append(SolutionCategory.AC)
                else:
                    verdicts.append(SolutionCategory.WA)
            else:
                producedAnswers.append(None)
                if processes[i].exitcode == ExitCodeTLE:
                    verdicts.append(SolutionCategory.TLE)
                elif processes[i].exitcode == ExitCodeMLE:
                    verdicts.append(SolutionCategory.MLE)
                else:
                    self.logger.debug(
                        "Solution '%s' failed with exitcode %d:\n%s",
                        sourceFilePath.parts[-1], processes[i].exitcode,
                        processes[i].raisedTraceback)
                    verdicts.append(SolutionCategory.FAIL)
            processes[i].close()
            gc.collect()
            self.logger.debug("Solution '%s' got %s at test #%d.",
                              sourceFilePath.parts[-1],
                              verdicts[-1].value.upper(), i + 1)

        # Validate verdicts and return produced answers
        endTime = time.perf_counter()
        self.logger.info(
            "Executed solution for all data in %g seconds.",
            endTime - startTime)
        self.logger.info("Answers = %s", producedAnswers)
        verdictCounts = {category: verdicts.count(category)
                         for category in SolutionCategory}
        self.logger.info("Solution '%s' verdict: %s",
                         sourceFilePath.parts[-1],
                         {key.value.upper(): verdictCounts[key] for key in verdictCounts})
        if not validateVerdict(verdictCounts, intendedCategories):
            raise WrongSolutionFileCategory(
                "Solution '%s' failed verdict validation." %
                (sourceFilePath,))
        return producedAnswers

    def makeInputFiles(self, inputFileSyntax: str = None):
        """
        Make input files from generated input data.
        """
        if not inputFileSyntax:
            inputFileSyntax = self.inputFilePathSyntax
        elif not inputFilePattern.fullmatch(inputFileSyntax):
            raise SyntaxError
        self.logger.info("Making input files '%s/%s..'",
                         self.IOPath, inputFileSyntax)
        cleanIOFilePath(self.IOPath, [".in.txt"])
        if not self.inputDatas:
            self.inputDatas = self.generateInput()
        i = 0
        for data in self.inputDatas:
            i += 1
            with open(self.IOPath / (inputFileSyntax % (i,)), "w") as inputFile:
                self.logger.debug(
                    "Writing %d-th input file '%s'..", i, inputFile.name)
                inputFile.write(",".join(
                    PGizeData(data[name], self.parameters[name]["type"])
                    for name in self.parameterNamesSorted))

    def makeOutputFiles(self, outputFileSyntax: str = None):
        """
        Make output files from produced answer data.
        """
        if not outputFileSyntax:
            outputFileSyntax = self.outputFilePathSyntax
        elif not outputFilePattern.fullmatch(outputFileSyntax):
            raise SyntaxError
        self.logger.info("Making output files '%s/%s..'",
                         self.IOPath, outputFileSyntax)
        cleanIOFilePath(self.IOPath, [".out.txt"])
        if not self.producedAnswers:
            warnings.warn("Answer is not produced yet. Producing first..")
            self.producedAnswers = self.executeSolution(
                self.solutions[(SolutionCategory.AC,)][0], SolutionCategory.AC, mainAC=True)
            if not self.producedAnswers:
                raise AzadError("Answer data cannot be produced")
        i = 0
        for data in self.producedAnswers:
            i += 1
            with open(self.IOPath / (outputFileSyntax % (i,)), "w") as outputFile:
                self.logger.debug(
                    "Writing %d-th output file '%s'..",
                    i, outputFile.name)
                outputFile.write(PGizeData(data, self.returnValueInfo["type"]))

    def checkAllSolutionFiles(self):
        """
        Check all solution files.
        """
        if not self.solutions[(SolutionCategory.AC,)]:
            raise AzadError("There is no AC solution")
        self.logger.info("Checking all solution files..")
        self.producedAnswers = self.executeSolution(
            self.solutions[(SolutionCategory.AC,)][0], SolutionCategory.AC, mainAC=True)
        for filePath in self.solutions[(SolutionCategory.AC,)][1:]:
            self.executeSolution(filePath, SolutionCategory.AC)
        for intendedCategories in self.solutions:
            if intendedCategories == (SolutionCategory.AC,):
                continue
            else:
                for filePath in self.solutions[intendedCategories]:
                    self.executeSolution(filePath, intendedCategories)<|MERGE_RESOLUTION|>--- conflicted
+++ resolved
@@ -405,13 +405,8 @@
                     "Generation process #%d got MLE", i + 1)
             else:
                 self.logger.error(
-<<<<<<< HEAD
-                    "Generation process #%d failed with unknown reason (Exit code %d):\n%s" %
-                    (i + 1, processes[i].exitcode, processes[i].raisedTraceback), maxlen = 5000)
-=======
                     "Generation process #%d failed with unknown reason (Exit code %d):\n%s",
-                    i + 1, processes[i].exitcode, processes[i].capsuleException)
->>>>>>> 960d9854
+                    i + 1, processes[i].exitcode, processes[i].raisedTraceback)
                 raise FailedDataGeneration
             processes[i].close()
             gc.collect()
